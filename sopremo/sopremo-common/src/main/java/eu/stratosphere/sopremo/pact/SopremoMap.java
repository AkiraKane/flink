package eu.stratosphere.sopremo.pact;

import eu.stratosphere.nephele.configuration.Configuration;
import eu.stratosphere.pact.common.stubs.Collector;
import eu.stratosphere.pact.common.stubs.MapStub;
import eu.stratosphere.pact.common.type.PactRecord;
import eu.stratosphere.sopremo.EvaluationContext;
import eu.stratosphere.sopremo.serialization.Schema;
import eu.stratosphere.sopremo.type.IJsonNode;

/**
 * An abstract implementation of the {@link MapStub}. SopremoMap provides the functionality to convert the
 * standard input of the MapStub to a more manageable representation (the input is converted to an {@link IJsonNode}).
 */
public abstract class SopremoMap extends MapStub {
	private EvaluationContext context;

	private Schema inputSchema;

	private JsonCollector collector;

	private IJsonNode cachedInput;

	@Override
	public void open(final Configuration parameters) {
		// We need to pass our class loader since the default class loader is
		// not able to resolve classes coming from the Sopremo user jar file.
		this.context = SopremoUtil.deserialize(parameters, SopremoUtil.CONTEXT,
			EvaluationContext.class, this.getClass().getClassLoader());
		this.inputSchema = this.context.getInputSchema(0);
		if (this.inputSchema == null)

			throw new IllegalStateException(
				"Could not deserialize input schema");
		final Schema outputSchema = this.context.getOutputSchema(0);
		if (outputSchema == null)
			throw new IllegalStateException(
				"Could not deserialize output schema");
<<<<<<< HEAD

=======
>>>>>>> a5270b45
		this.collector = new JsonCollector(outputSchema);
		SopremoUtil.configureStub(this, parameters);
	}

	protected final EvaluationContext getContext() {
		return this.context;
	}

	/**
	 * This method must be implemented to provide a user implementation of a map.
	 * 
	 * @param value
	 *        the {IJsonNode} to be mapped
	 * @param out
	 *        a collector that collects all output nodes
	 */
	protected abstract void map(IJsonNode value, JsonCollector out);

	/*
	 * (non-Javadoc)
	 * @see
	 * eu.stratosphere.pact.common.stubs.MapStub#map(eu.stratosphere.pact.common
	 * .type.PactRecord, eu.stratosphere.pact.common.stubs.Collector)
	 */
	@Override
	public void map(final PactRecord record, final Collector<PactRecord> out)
			throws Exception {
		this.context.increaseInputCounter();
		this.collector.configure(out, this.context);
		final IJsonNode input = this.inputSchema.recordToJson(record,
			this.cachedInput);
		if (SopremoUtil.LOG.isTraceEnabled())
			SopremoUtil.LOG.trace(String.format("%s %s", this.getContext()
				.operatorTrace(), input));
		try {
			this.map(input, this.collector);
		} catch (final RuntimeException e) {
			SopremoUtil.LOG.error(String.format(
				"Error occurred @ %s with %s: %s", this.getContext()
					.operatorTrace(), this.cachedInput, e));
			throw e;
		}
	};
}<|MERGE_RESOLUTION|>--- conflicted
+++ resolved
@@ -36,10 +36,6 @@
 		if (outputSchema == null)
 			throw new IllegalStateException(
 				"Could not deserialize output schema");
-<<<<<<< HEAD
-
-=======
->>>>>>> a5270b45
 		this.collector = new JsonCollector(outputSchema);
 		SopremoUtil.configureStub(this, parameters);
 	}
